import * as debug from 'debug';
import type { Agenda } from './index';
import type { IAgendaStatus } from './types/AgendaStatus';
import type { IJobDefinition } from './types/JobDefinition';
import { Job } from './Job';
import { JobProcessingQueue } from './JobProcessingQueue';
<<<<<<< HEAD
=======
import type { Agenda } from './index';
import type { IJobParameters } from './types/JobParameters';
>>>>>>> ae73950c

const log = debug('agenda:jobProcessor');

/**
 * Process methods for jobs
 *
 *
 * @param {Job} extraJob job to run immediately
 * @returns {undefined}
 */
export class JobProcessor {
	private jobStatus: {
		[name: string]: { running: number; locked: number } | undefined;
	} = {};

	private localQueueProcessing = 0;

	async getStatus(fullDetails = false): Promise<IAgendaStatus> {
		// eslint-disable-next-line @typescript-eslint/no-var-requires,global-require
		const { version } = require('../package.json');

		const jobStatus =
			(typeof Object.fromEntries === 'function' &&
				Object.fromEntries(
					Object.keys(this.jobStatus).map(job => [
						job,
						{
							...this.jobStatus[job]!,
							config: this.agenda.definitions[job]
						}
					])
				)) ||
			undefined;

		if (typeof Object.fromEntries !== 'function') {
			console.warn('job status not available due to too old node version');
		}

		return {
			version,
			queueName: this.agenda.attrs.name,
			totalQueueSizeDB: await this.agenda.db.getQueueSize(),
			config: {
				totalLockLimit: this.totalLockLimit,
				maxConcurrency: this.maxConcurrency,
				processEvery: this.processEvery
			},
			jobStatus,
			queuedJobs: this.jobQueue.length,
			runningJobs: !fullDetails ? this.runningJobs.length : this.runningJobs,
			lockedJobs: !fullDetails ? this.lockedJobs.length : this.lockedJobs,
			jobsToLock: !fullDetails ? this.jobsToLock.length : this.jobsToLock,
			isLockingOnTheFly: this.isLockingOnTheFly
		};
	}

	private nextScanAt = new Date();

	private jobQueue: JobProcessingQueue = new JobProcessingQueue(this.agenda);

	private runningJobs: Job[] = [];

	private lockedJobs: Job[] = [];

	private jobsToLock: Job[] = [];

	private isLockingOnTheFly = false;

	private isRunning = true;

	private processInterval?: ReturnType<typeof setInterval>;

	constructor(
		private agenda: Agenda,
		private maxConcurrency: number,
		private totalLockLimit: number,
		private processEvery: number
	) {
		log('creating interval to call processJobs every [%dms]', processEvery);
		this.processInterval = setInterval(() => this.process(), processEvery);
		this.process();
	}

	stop(): Job[] {
		log.extend('stop')('stop job processor', this.isRunning);
		this.isRunning = false;

		if (this.processInterval) {
			clearInterval(this.processInterval);
			this.processInterval = undefined;
		}

		return this.lockedJobs;
	}

	// processJobs
	async process(extraJob?: Job): Promise<void> {
		// Make sure an interval has actually been set
		// Prevents race condition with 'Agenda.stop' and already scheduled run
		if (!this.isRunning) {
			log.extend('process')('JobProcessor got stopped already, returning', this);
			return;
		}

		// Determine whether or not we have a direct process call!
		if (!extraJob) {
			log.extend('process')('starting to process jobs');

			// Go through each jobName set in 'Agenda.process' and fill the queue with the next jobs
			await Promise.all(
				Object.keys(this.agenda.definitions).map(async jobName => {
					log.extend('process')('queuing up job to process: [%s]', jobName);
					await this.jobQueueFilling(jobName);
				})
			);
			this.jobProcessing();
		} else if (
			this.agenda.definitions[extraJob.attrs.name] &&
			// If the extraJob would have been processed in an older scan, process the job immediately
			extraJob.attrs.nextRunAt &&
			extraJob.attrs.nextRunAt < this.nextScanAt
		) {
			log.extend('process')(
				'[%s:%s] job would have ran by nextScanAt, processing the job immediately',
				extraJob.attrs.name
			);
			// Add the job to list of jobs to lock and then lock it immediately!
			this.jobsToLock.push(extraJob);
			await this.lockOnTheFly();
		}
	}

	/**
	 * Returns true if a job of the specified name can be locked.
	 * Considers maximum locked jobs at any time if self._lockLimit is > 0
	 * Considers maximum locked jobs of the specified name at any time if jobDefinition.lockLimit is > 0
	 * @param {String} name name of job to check if we should lock or not
	 * @returns {boolean} whether or not you should lock job
	 */
	shouldLock(name: string): boolean {
		const jobDefinition = this.agenda.definitions[name];
		let shouldLock = true;
		// global lock limit
		if (this.totalLockLimit && this.lockedJobs.length >= this.totalLockLimit) {
			shouldLock = false;
		}

		// job specific lock limit
		const status = this.jobStatus[name];
		if (jobDefinition.lockLimit && status && status.locked >= jobDefinition.lockLimit) {
			shouldLock = false;
		}

		log.extend('shouldLock')(
			'job [%s] lock status: shouldLock = %s',
			name,
			shouldLock,
			`${status?.locked} >= ${jobDefinition?.lockLimit}`,
			`${this.lockedJobs.length} >= ${this.totalLockLimit}`
		);
		return shouldLock;
	}

	/**
	 * Internal method that adds jobs to be processed to the local queue
	 * @param {*} jobs Jobs to queue
	 * @param {boolean} inFront puts the job in front of queue if true
	 * @returns {undefined}
	 */
	private enqueueJob(job: Job): void {
		this.jobQueue.insert(job);
	}

	/**
	 * Internal method that will lock a job and store it on MongoDB
	 * This method is called when we immediately start to process a job without using the process interval
	 * We do this because sometimes jobs are scheduled but will be run before the next process time
	 * @returns {undefined}
	 */
	async lockOnTheFly(): Promise<void> {
		// Already running this? Return
		if (this.isLockingOnTheFly) {
			log.extend('lockOnTheFly')('already running, returning');
			return;
		}

		// Don't have any jobs to run? Return
		if (this.jobsToLock.length === 0) {
			log.extend('lockOnTheFly')('no jobs to current lock on the fly, returning');
			return;
		}

		// Set that we are running this
		try {
			this.isLockingOnTheFly = true;

			// Grab a job that needs to be locked
			const job = this.jobsToLock.pop();

			if (job) {
				// If locking limits have been hit, stop locking on the fly.
				// Jobs that were waiting to be locked will be picked up during a
				// future locking interval.
				if (!this.shouldLock(job.attrs.name)) {
					log.extend('lockOnTheFly')('lock limit hit for: [%s]', job.attrs.name);
					this.jobsToLock = [];
					return;
				}

				// Lock the job in MongoDB!
				const resp = await this.agenda.db.lockJob(job);

				if (resp) {
					if (job.attrs.name !== resp.name) {
						throw new Error(
							`got different job name: ${resp.name} (actual) !== ${job.attrs.name} (expected)`
						);
					}

					const jobToEnqueue = new Job(this.agenda, resp);

					// Before en-queing job make sure we haven't exceed our lock limits
					if (!this.shouldLock(jobToEnqueue.attrs.name)) {
						log.extend('lockOnTheFly')(
							'lock limit reached while job was locked in database. Releasing lock on [%s]',
							jobToEnqueue.attrs.name
						);
						this.agenda.db.unlockJob(jobToEnqueue);

						this.jobsToLock = [];
						return;
					}

					log.extend('lockOnTheFly')(
						'found job [%s] that can be locked on the fly',
						jobToEnqueue.attrs.name
					);
					this.updateStatus(jobToEnqueue.attrs.name, 'locked', +1);
					this.lockedJobs.push(jobToEnqueue);
					this.enqueueJob(jobToEnqueue);
					this.jobProcessing();
				} else {
					log.extend('lockOnTheFly')('cannot lock job [%s] on the fly', job.attrs.name);
				}
			}
		} finally {
			// Mark lock on fly is done for now
			this.isLockingOnTheFly = false;
		}

		// Re-run in case anything is in the queue
		await this.lockOnTheFly();
	}

	private async findAndLockNextJob(
		jobName: string,
		definition: IJobDefinition
	): Promise<Job | undefined> {
		const lockDeadline = new Date(Date.now().valueOf() - definition.lockLifetime);
		log.extend('findAndLockNextJob')(
			`looking for lockable jobs for ${jobName} (lock dead line = ${lockDeadline})`
		);

		// Find ONE and ONLY ONE job and set the 'lockedAt' time so that job begins to be processed
		const result = await this.agenda.db.getNextJobToRun(jobName, this.nextScanAt, lockDeadline);

		if (result) {
			log.extend('findAndLockNextJob')(
				'found a job available to lock, creating a new job on Agenda with id [%s]',
				result._id
			);
			return new Job(this.agenda, result);
		}

		return undefined;
	}

	/**
	 * Internal method used to fill a queue with jobs that can be run
	 * @param {String} name fill a queue with specific job name
	 * @returns {undefined}
	 */
	private async jobQueueFilling(name) {
		// Don't lock because of a limit we have set (lockLimit, etc)
		if (!this.shouldLock(name)) {
			log.extend('jobQueueFilling')('lock limit reached in queue filling for [%s]', name);
			return;
		}

		// Set the date of the next time we are going to run _processEvery function
		const now = new Date();
		this.nextScanAt = new Date(now.valueOf() + this.processEvery);

		// For this job name, find the next job to run and lock it!
		try {
			const job = await this.findAndLockNextJob(name, this.agenda.definitions[name]);

			// Still have the job?
			// 1. Add it to lock list
			// 2. Add count of locked jobs
			// 3. Queue the job to actually be run now that it is locked
			// 4. Recursively run this same method we are in to check for more available jobs of same type!
			if (job) {
				if (job.attrs.name !== name) {
					throw new Error(
						`got different job name: ${job.attrs.name} (acutal) !== ${name} (expected)`
					);
				}

				// Before en-queing job make sure we haven't exceed our lock limits
				if (!this.shouldLock(name)) {
					log.extend('jobQueueFilling')(
						'lock limit reached before job was returned. Releasing lock on [%s]',
						name
					);
					this.agenda.db.unlockJob(job);
					return;
				}

				log.extend('jobQueueFilling')(
					'[%s:%s] job locked while filling queue',
					name,
					job.attrs._id
				);
				this.updateStatus(name, 'locked', +1);
				this.lockedJobs.push(job);

				this.enqueueJob(job);
				await this.jobQueueFilling(name);
			} else {
				log.extend('jobQueueFilling')('Cannot lock job [%s]', name);
			}
		} catch (error) {
			log.extend('jobQueueFilling')('[%s] job lock failed while filling queue', name, error);
		}
	}

	/**
	 * Internal method that processes any jobs in the local queue (array)
	 * handledJobs keeps list of already processed jobs
	 * @returns {undefined}
	 */
	private async jobProcessing(handledJobs: IJobParameters['_id'][] = []) {
		// Ensure we have jobs
		if (this.jobQueue.length === 0) {
			return;
		}

		this.localQueueProcessing += 1;

		try {
			const now = new Date();

			// Check if there is any job that is not blocked by concurrency
			const job = this.jobQueue.returnNextConcurrencyFreeJob(this.jobStatus, handledJobs);

			if (!job) {
				log.extend('jobProcessing')('[%s:%s] there is no job to process');
				return;
			}

			log.extend('jobProcessing')(
				'[%s:%s] there is a job to process',
				job.attrs.name,
				job.attrs._id
			);

			// If the 'nextRunAt' time is older than the current time, run the job
			// Otherwise, setTimeout that gets called at the time of 'nextRunAt'
			if (job.attrs.nextRunAt <= now) {
				log.extend('jobProcessing')(
					'[%s:%s] nextRunAt is in the past, run the job immediately',
					job.attrs.name,
					job.attrs._id
				);
				this.runOrRetry(job);
			} else {
				const runIn = job.attrs.nextRunAt.getTime() - now.getTime();
				log.extend('jobProcessing')(
					'[%s:%s] nextRunAt is in the future, calling setTimeout(%d)',
					job.attrs.name,
					job.attrs._id,
					runIn
				);
				setTimeout(() => {
					this.jobProcessing();
				}, runIn);
			}

			if (this.localQueueProcessing < this.maxConcurrency) {
				// additionally run again and check if there are more jobs that we can process right now (as long concurrency not reached)
				handledJobs.push(job.attrs._id);
				setImmediate(() => this.jobProcessing(handledJobs));
			}
		} finally {
			this.localQueueProcessing -= 1;
		}
	}

	/**
	 * Internal method that tries to run a job and if it fails, retries again!
	 * @returns {boolean} processed a job or not
	 */
	private async runOrRetry(job: Job): Promise<void> {
		if (!this.isRunning) {
			// const a = new Error();
			// console.log('STACK', a.stack);
			log.extend('runOrRetry')(
				'JobProcessor got stopped already while calling runOrRetry, returning!',
				this
			);
			return;
		}

		this.jobQueue.remove(job);

		const jobDefinition = this.agenda.definitions[job.attrs.name];
		const status = this.jobStatus[job.attrs.name];

		if (
			(!jobDefinition.concurrency || !status || status.running < jobDefinition.concurrency) &&
			this.runningJobs.length < this.maxConcurrency
		) {
			if (job.isDead()) {
				// not needed to update lockedAt in databsase, as the timeout has been reached,
				// and it will be picked up anyways again
				log.extend('runOrRetry')(
					'[%s:%s] job lock has expired, freeing it up',
					job.attrs.name,
					job.attrs._id
				);
				let lockedJobIndex = this.lockedJobs.indexOf(job);
				if (lockedJobIndex === -1) {
					// lookup by id
					lockedJobIndex = this.lockedJobs.findIndex(
						j => j.attrs._id?.toString() === job.attrs._id?.toString()
					);
				}
				if (lockedJobIndex === -1) {
					throw new Error(`cannot find job ${job.attrs._id} in locked jobs queue?`);
				}

				this.lockedJobs.splice(lockedJobIndex, 1);
				this.updateStatus(job.attrs.name, 'locked', -1);
				return;
			}

			// Add to local "running" queue
			this.runningJobs.push(job);
			this.updateStatus(job.attrs.name, 'running', 1);

			try {
				log.extend('runOrRetry')('[%s:%s] processing job', job.attrs.name, job.attrs._id);

				// check if the job is still alive
				const checkIfJobIsStillAlive = () => {
					// check every "this.agenda.definitions[job.attrs.name].lockLifetime / 2"" (or at mininum every processEvery)
					return new Promise((resolve, reject) =>
						setTimeout(() => {
							// when job is not running anymore, just finish
							if (!job.isRunning()) {
								resolve();
								return;
							}

							if (job.isDead()) {
								reject(
									new Error(
										`execution of '${job.attrs.name}' canceled, execution took more than ${
											this.agenda.definitions[job.attrs.name].lockLifetime
										}ms. Call touch() for long running jobs to keep them alive.`
									)
								);
								return;
							}

							resolve(checkIfJobIsStillAlive());
						}, Math.max(this.processEvery, this.agenda.definitions[job.attrs.name].lockLifetime / 2))
					);
				};

				// CALL THE ACTUAL METHOD TO PROCESS THE JOB!!!
				await Promise.race([job.run(), checkIfJobIsStillAlive()]);

				log.extend('runOrRetry')(
					'[%s:%s] processing job successfull',
					job.attrs.name,
					job.attrs._id
				);

				// Job isn't in running jobs so throw an error
				if (!this.runningJobs.includes(job)) {
					log.extend('runOrRetry')(
						'[%s] callback was called, job must have been marked as complete already',
						job.attrs._id
					);
					throw new Error(
						`callback already called - job ${job.attrs.name} already marked complete`
					);
				}
			} catch (err) {
				job.canceled = err;
				log.extend('runOrRetry')(
					'[%s:%s] processing job failed',
					job.attrs.name,
					job.attrs._id,
					err
				);
				job.agenda.emit('error', err);
			} finally {
				// Remove the job from the running queue
				let runningJobIndex = this.runningJobs.indexOf(job);
				if (runningJobIndex === -1) {
					// lookup by id
					runningJobIndex = this.runningJobs.findIndex(
						j => j.attrs._id?.toString() === job.attrs._id?.toString()
					);
				}
				if (runningJobIndex === -1) {
					// eslint-disable-next-line no-unsafe-finally
					throw new Error(`cannot find job ${job.attrs._id} in running jobs queue?`);
				}
				this.runningJobs.splice(runningJobIndex, 1);
				this.updateStatus(job.attrs.name, 'running', -1);

				// Remove the job from the locked queue
				let lockedJobIndex = this.lockedJobs.indexOf(job);
				if (lockedJobIndex === -1) {
					// lookup by id
					lockedJobIndex = this.lockedJobs.findIndex(
						j => j.attrs._id?.toString() === job.attrs._id?.toString()
					);
				}
				if (lockedJobIndex === -1) {
					// eslint-disable-next-line no-unsafe-finally
					throw new Error(`cannot find job ${job.attrs._id} in locked jobs queue?`);
				}
				this.lockedJobs.splice(lockedJobIndex, 1);
				this.updateStatus(job.attrs.name, 'locked', -1);
			}

			// Re-process jobs now that one has finished
			setImmediate(() => this.jobProcessing());
			return;
		}

		// Run the job later
		log.extend('runOrRetry')(
			'[%s:%s] concurrency preventing immediate run, pushing job to top of queue',
			job.attrs.name,
			job.attrs._id
		);
		this.enqueueJob(job);
	}

	private updateStatus(name: string, key: 'locked' | 'running', number: -1 | 1) {
		if (!this.jobStatus[name]) {
			this.jobStatus[name] = {
				locked: 0,
				running: 0
			};
		}
		// if ((this.jobStatus[name]![key] > 0 && number === -1) || number === 1) {
		this.jobStatus[name]![key] += number;
		// }
	}
}<|MERGE_RESOLUTION|>--- conflicted
+++ resolved
@@ -2,13 +2,9 @@
 import type { Agenda } from './index';
 import type { IAgendaStatus } from './types/AgendaStatus';
 import type { IJobDefinition } from './types/JobDefinition';
+import type { IJobParameters } from './types/JobParameters';
 import { Job } from './Job';
 import { JobProcessingQueue } from './JobProcessingQueue';
-<<<<<<< HEAD
-=======
-import type { Agenda } from './index';
-import type { IJobParameters } from './types/JobParameters';
->>>>>>> ae73950c
 
 const log = debug('agenda:jobProcessor');
 
