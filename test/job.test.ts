--- conflicted
+++ resolved
@@ -1136,33 +1136,19 @@
 				});
 			});
 
-<<<<<<< HEAD
-			// console.log('1');
-=======
->>>>>>> 9eca3ded
 			await Promise.all([
 				agenda.create('priority').schedule(now).save(),
 				agenda.create('priority').schedule(now).priority('low').save(),
 				agenda.create('priority').schedule(now).priority('high').save()
 			]);
-<<<<<<< HEAD
-			// console.log('2');
-			await agenda.start();
-			// console.log('3');
-=======
-			await agenda.start();
->>>>>>> 9eca3ded
+			await agenda.start();
 			try {
 				const results = await Promise.race([
 					checkResultsPromise,
 					// eslint-disable-next-line prefer-promise-reject-errors
 					new Promise((_, reject) => setTimeout(() => reject(`not processed`), 2000))
 				]);
-<<<<<<< HEAD
-				// console.log('4');
-=======
 				expect(results).to.eql([10, 0, -10]);
->>>>>>> 9eca3ded
 			} catch (err) {
 				// console.log('stats', JSON.stringify(await agenda.getRunningStats(), undefined, 3));
 			}
